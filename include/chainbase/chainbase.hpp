#pragma once

#include <boost/interprocess/managed_mapped_file.hpp>
#include <boost/interprocess/containers/map.hpp>
#include <boost/interprocess/containers/set.hpp>
#include <boost/interprocess/containers/flat_map.hpp>
#include <boost/interprocess/containers/deque.hpp>
#include <boost/interprocess/containers/string.hpp>
#include <boost/interprocess/allocators/allocator.hpp>
#include <boost/interprocess/sync/interprocess_sharable_mutex.hpp>
#include <boost/interprocess/sync/sharable_lock.hpp>
#include <boost/interprocess/sync/file_lock.hpp>

#include <boost/multi_index_container.hpp>
#include <boost/multi_index/hashed_index.hpp>

#include <boost/chrono.hpp>
#include <boost/config.hpp>
#include <boost/filesystem.hpp>
#include <boost/lexical_cast.hpp>
#include <boost/thread.hpp>
#include <boost/throw_exception.hpp>

#include <array>
#include <atomic>
#include <fstream>
#include <iostream>
#include <stdexcept>
#include <typeindex>
#include <typeinfo>

#ifndef CHAINBASE_NUM_RW_LOCKS
#define CHAINBASE_NUM_RW_LOCKS 10
#endif

#ifdef CHAINBASE_CHECK_LOCKING
#define CHAINBASE_REQUIRE_READ_LOCK(m, t) require_read_lock(m, typeid(t).name())
#define CHAINBASE_REQUIRE_WRITE_LOCK(m, t) require_write_lock(m, typeid(t).name())
#else
#define CHAINBASE_REQUIRE_READ_LOCK(m, t)
#define CHAINBASE_REQUIRE_WRITE_LOCK(m, t)
#endif

namespace chainbase {

    namespace bip = boost::interprocess;
    namespace bfs = boost::filesystem;
    using std::unique_ptr;
    using std::vector;

    template<typename T>
    using allocator = bip::allocator<T, bip::managed_mapped_file::segment_manager>;

    typedef bip::basic_string<char, std::char_traits<char>, allocator<char>> shared_string;

    template<typename T>
    using shared_vector = std::vector<T, allocator<T>>;

    struct strcmp_less {
        bool operator()(const shared_string &a, const shared_string &b) const {
            return less(a.c_str(), b.c_str());
        }

        bool operator()(const shared_string &a, const std::string &b) const {
            return less(a.c_str(), b.c_str());
        }

        bool operator()(const std::string &a, const shared_string &b) const {
            return less(a.c_str(), b.c_str());
        }

    private:
        inline bool less(const char *a, const char *b) const {
            return std::strcmp(a, b) < 0;
        }
    };

    typedef boost::interprocess::interprocess_sharable_mutex read_write_mutex;
    typedef boost::interprocess::sharable_lock<read_write_mutex> read_lock;
    typedef boost::unique_lock<read_write_mutex> write_lock;

    /**
     *  Object ID type that includes the type of the object it references
     */
    template<typename T>
    class oid {
    public:
        oid(int64_t i = 0) : _id(i) {
        }

        oid &operator++() {
            ++_id;
            return *this;
        }

        friend bool operator<(const oid &a, const oid &b) {
            return a._id < b._id;
        }

        friend bool operator>(const oid &a, const oid &b) {
            return a._id > b._id;
        }

        friend bool operator==(const oid &a, const oid &b) {
            return a._id == b._id;
        }

        friend bool operator!=(const oid &a, const oid &b) {
            return a._id != b._id;
        }

        int64_t _id = 0;
    };

    /**
     * Database primitive object
     * @tparam TypeNumber TypeNumber must be unique for each object
     * @tparam Derived Stored object type
     * @tparam VersionNumber Stored object version number
     *
     * Typical type_id space usage for 0xDEADBEEF for little-endian systems is:
     * 0xEF - Unused
     * 0xBE - Objects version identifier
     * 0xAD - Objects space identifier. For example plugins need to define object type IDs such that they do not conflict globally. If each plugin uses the upper 8 bits as a space identifier, with 0 being for chain, then the lower 8 bits are free for each plugin to define as they see fit. @file tags_plugin.hpp:41
     * 0xDE - Object identifier.
     */

    template<uint32_t TypeNumber, typename Derived, uint32_t VersionNumber = 1>
    struct object {
        typedef uint16_t type_number_type;

        typedef oid<Derived> id_type;
<<<<<<< HEAD
        static const uint16_t type_id = TypeNumber;
=======
        static const uint32_t type_id = VersionNumber - 1 ? VersionNumber << 16 + TypeNumber : TypeNumber;
        static const uint32_t version_number = VersionNumber;
>>>>>>> f5b89937
    };

    /** this class is ment to be specified to enable lookup of index type by object type using
     * the SET_INDEX_TYPE macro.
     **/
    template<typename T>
    struct get_index_type {
    };

    /**
     *  This macro must be used at global scope and OBJECT_TYPE and INDEX_TYPE must be fully qualified
     */
#define CHAINBASE_SET_INDEX_TYPE(OBJECT_TYPE, INDEX_TYPE)  \
   namespace chainbase { template<> struct get_index_type<OBJECT_TYPE> { typedef INDEX_TYPE type; }; }

#define CHAINBASE_DEFAULT_CONSTRUCTOR(OBJECT_TYPE) \
   template<typename Constructor, typename Allocator> \
   OBJECT_TYPE( Constructor&& c, Allocator&&  ) { c(*this); }

    template<typename value_type>
    class undo_state {
    public:
        typedef typename value_type::id_type id_type;
        typedef allocator<std::pair<const id_type, value_type>> id_value_allocator_type;
        typedef allocator<id_type> id_allocator_type;

        template<typename T>
        undo_state(allocator<T> al)
                :old_values(id_value_allocator_type(al.get_segment_manager())),
                 removed_values(id_value_allocator_type(al.get_segment_manager())),
                 new_ids(id_allocator_type(al.get_segment_manager())) {
        }

        typedef boost::interprocess::map<id_type, value_type, std::less<id_type>, id_value_allocator_type> id_value_type_map;
        typedef boost::interprocess::set<id_type, std::less<id_type>, id_allocator_type> id_type_set;

        id_value_type_map old_values;
        id_value_type_map removed_values;
        id_type_set new_ids;
        id_type old_next_id = 0;
        int64_t revision = 0;
    };

    /**
     * The code we want to implement is this:
     *
     * ++target; try { ... } finally { --target }
     *
     * In C++ the only way to implement finally is to create a class
     * with a destructor, so that's what we do here.
     */
    class int_incrementer {
    public:
        int_incrementer(int32_t &target) : _target(target) {
            ++_target;
        }

        ~int_incrementer() {
            --_target;
        }

        int32_t get() const {
            return _target;
        }

    private:
        int32_t &_target;
    };

    template<typename MultiIndexType>
    class secondary_index;

    /**
     *  The value_type stored in the multiindex container must have a integer field with the name 'id'.  This will
     *  be the primary key and it will be assigned and managed by generic_index.
     *
     *  Additionally, the constructor for value_type must take an allocator
     */
    template<typename MultiIndexType>
    class generic_index {
    public:
        typedef bip::managed_mapped_file::segment_manager segment_manager_type;
        typedef MultiIndexType index_type;
        typedef typename index_type::value_type value_type;
        typedef bip::allocator<generic_index, segment_manager_type> allocator_type;
        typedef undo_state<value_type> undo_state_type;

        generic_index(allocator<value_type> a)
                : _stack(a), _indices(a),
                  _size_of_value_type(sizeof(typename MultiIndexType::node_type)),
                  _size_of_this(sizeof(*this)) {
        }

        void validate() const {
            if (sizeof(typename MultiIndexType::node_type) !=
                _size_of_value_type || sizeof(*this) != _size_of_this)
                BOOST_THROW_EXCEPTION(std::runtime_error("content of memory does not match data expected by executable"));
        }

        /**
         * Construct a new element in the multi_index_container.
         * Set the ID to the next available ID, then increment _next_id and fire off on_create().
         */
        template<typename Constructor>
        const value_type &emplace(Constructor &&c) {
            auto new_id = _next_id;

            auto constructor = [&](value_type &v) {
                v.id = new_id;
                c(v);
            };

            auto insert_result = _indices.emplace(constructor, _indices.get_allocator());

            if (!insert_result.second) {
                BOOST_THROW_EXCEPTION(std::logic_error("could not insert object, most likely a uniqueness constraint was violated"));
            }

            ++_next_id;
            on_create(*insert_result.first);

            for (const auto &item : _sindex) {
                item->object_inserted(*insert_result.first);
            }

            return *insert_result.first;
        }

        template<typename Modifier>
        void modify(const value_type &obj, Modifier &&m) {
            for (const auto &item : _sindex) {
                item->about_to_modify(obj);
            }

            on_modify(obj);

            auto ok = _indices.modify(_indices.iterator_to(obj), m);
            if (!ok)
                BOOST_THROW_EXCEPTION(std::logic_error("Could not modify object, most likely a uniqueness constraint was violated"));

            for (const auto &item : _sindex) {
                item->object_modified(obj);
            }
        }

        void remove(const value_type &obj) {
            for (const auto &item : _sindex) {
                item->object_removed(obj);
            }
            on_remove(obj);
            _indices.erase(_indices.iterator_to(obj));
        }

        template<typename CompatibleKey>
        const value_type *find(CompatibleKey &&key) const {
            auto itr = _indices.find(std::forward<CompatibleKey>(key));
            if (itr != _indices.end()) {
                return &*itr;
            }
            return nullptr;
        }

        template<typename CompatibleKey>
        const value_type &get(CompatibleKey &&key) const {
            auto ptr = find(key);
            if (!ptr)
                BOOST_THROW_EXCEPTION(std::out_of_range("key not found"));
            return *ptr;
        }

        void inspect_objects(std::function<void(const value_type &)> inspector) const {
            for (const auto &ptr : _indices) {
                inspector(ptr);
            }
        }

        const index_type &indices() const {
            return _indices;
        }

        class session {
        public:
            session(session &&mv)
                    : _index(mv._index), _apply(mv._apply) {
                mv._apply = false;
            }

            ~session() {
                if (_apply) {
                    _index.undo();
                }
            }

            /** leaves the UNDO state on the stack when session goes out of scope */
            void push() {
                _apply = false;
            }

            /** combines this session with the prior session */
            void squash() {
                if (_apply) {
                    _index.squash();
                }
                _apply = false;
            }

            void undo() {
                if (_apply) {
                    _index.undo();
                }
                _apply = false;
            }

            session &operator=(session &&mv) {
                if (this == &mv) {
                    return *this;
                }
                if (_apply) {
                    _index.undo();
                }
                _apply = mv._apply;
                mv._apply = false;
                return *this;
            }

            int64_t revision() const {
                return _revision;
            }

        private:
            friend class generic_index;

            session(generic_index &idx, int64_t revision)
                    : _index(idx), _revision(revision) {
                if (revision == -1) {
                    _apply = false;
                }
            }

            generic_index &_index;
            bool _apply = true;
            int64_t _revision = 0;
        };

        session start_undo_session(bool enabled) {
            if (enabled) {
                _stack.emplace_back(_indices.get_allocator());
                _stack.back().old_next_id = _next_id;
                _stack.back().revision = ++_revision;
                return session(*this, _revision);
            } else {
                return session(*this, -1);
            }
        }

        const index_type &indicies() const {
            return _indices;
        }

        int64_t revision() const {
            return _revision;
        }


        /**
         *  Restores the state to how it was prior to the current session discarding all changes
         *  made between the last revision and the current revision.
         */
        void undo() {
            if (!enabled()) {
                return;
            }

            const auto &head = _stack.back();

            for (auto &item : head.old_values) {
                auto ok = _indices.modify(_indices.find(item.second.id), [&](value_type &v) {
                    v = std::move(item.second);
                });
                if (!ok)
                    BOOST_THROW_EXCEPTION(std::logic_error("Could not modify object, most likely a uniqueness constraint was violated"));
            }

            for (auto id : head.new_ids) {
                _indices.erase(_indices.find(id));
            }
            _next_id = head.old_next_id;

            for (auto &item : head.removed_values) {
                bool ok = _indices.emplace(std::move(item.second)).second;
                if (!ok)
                    BOOST_THROW_EXCEPTION(std::logic_error("Could not restore object, most likely a uniqueness constraint was violated"));
            }

            _stack.pop_back();
            --_revision;
        }

        /**
         *  This method works similar to git squash, it merges the change set from the two most
         *  recent revision numbers into one revision number (reducing the head revision number)
         *
         *  This method does not change the state of the index, only the state of the undo buffer.
         */
        void squash() {
            if (!enabled()) {
                return;
            }
            if (_stack.size() == 1) {
                _stack.pop_front();
                return;
            }

            auto &state = _stack.back();
            auto &prev_state = _stack[_stack.size() - 2];

            // An object's relationship to a state can be:
            // in new_ids            : new
            // in old_values (was=X) : upd(was=X)
            // in removed (was=X)    : del(was=X)
            // not in any of above   : nop
            //
            // When merging A=prev_state and B=state we have a 4x4 matrix of all possibilities:
            //
            //                   |--------------------- B ----------------------|
            //
            //                +------------+------------+------------+------------+
            //                | new        | upd(was=Y) | del(was=Y) | nop        |
            //   +------------+------------+------------+------------+------------+
            // / | new        | N/A        | new       A| nop       C| new       A|
            // | +------------+------------+------------+------------+------------+
            // | | upd(was=X) | N/A        | upd(was=X)A| del(was=X)C| upd(was=X)A|
            // A +------------+------------+------------+------------+------------+
            // | | del(was=X) | N/A        | N/A        | N/A        | del(was=X)A|
            // | +------------+------------+------------+------------+------------+
            // \ | nop        | new       B| upd(was=Y)B| del(was=Y)B| nop      AB|
            //   +------------+------------+------------+------------+------------+
            //
            // Each entry was composed by labelling what should occur in the given case.
            //
            // Type A means the composition of states contains the same entry as the first of the two merged states for that object.
            // Type B means the composition of states contains the same entry as the second of the two merged states for that object.
            // Type C means the composition of states contains an entry different from either of the merged states for that object.
            // Type N/A means the composition of states violates causal timing.
            // Type AB means both type A and type B simultaneously.
            //
            // The merge() operation is defined as modifying prev_state in-place to be the state object which represents the composition of
            // state A and B.
            //
            // Type A (and AB) can be implemented as a no-op; prev_state already contains the correct value for the merged state.
            // Type B (and AB) can be implemented by copying from state to prev_state.
            // Type C needs special case-by-case logic.
            // Type N/A can be ignored or assert(false) as it can only occur if prev_state and state have illegal values
            // (a serious logic error which should never happen).
            //

            // We can only be outside type A/AB (the nop path) if B is not nop, so it suffices to iterate through B's three containers.

            for (const auto &item : state.old_values) {
                if (prev_state.new_ids.find(item.second.id) !=
                    prev_state.new_ids.end()) {
                    // new+upd -> new, type A
                    continue;
                }
                if (prev_state.old_values.find(item.second.id) !=
                    prev_state.old_values.end()) {
                    // upd(was=X) + upd(was=Y) -> upd(was=X), type A
                    continue;
                }
                // del+upd -> N/A
                assert(prev_state.removed_values.find(item.second.id) ==
                       prev_state.removed_values.end());
                // nop+upd(was=Y) -> upd(was=Y), type B
                prev_state.old_values.emplace(std::move(item));
            }

            // *+new, but we assume the N/A cases don't happen, leaving type B nop+new -> new
            for (auto id : state.new_ids) {
                prev_state.new_ids.insert(id);
            }

            // *+del
            for (auto &obj : state.removed_values) {
                if (prev_state.new_ids.find(obj.second.id) !=
                    prev_state.new_ids.end()) {
                    // new + del -> nop (type C)
                    prev_state.new_ids.erase(obj.second.id);
                    continue;
                }
                auto it = prev_state.old_values.find(obj.second.id);
                if (it != prev_state.old_values.end()) {
                    // upd(was=X) + del(was=Y) -> del(was=X)
                    prev_state.removed_values.emplace(std::move(*it));
                    prev_state.old_values.erase(obj.second.id);
                    continue;
                }
                // del + del -> N/A
                assert(prev_state.removed_values.find(obj.second.id) ==
                       prev_state.removed_values.end());
                // nop + del(was=Y) -> del(was=Y)
                prev_state.removed_values.emplace(std::move(obj)); //[obj.second->id] = std::move(obj.second);
            }

            _stack.pop_back();
            --_revision;
        }

        /**
         * Discards all undo history prior to revision
         */
        void commit(int64_t revision) {
            while (_stack.size() && _stack[0].revision <= revision) {
                _stack.pop_front();
            }
        }

        /**
         * Unwinds all undo states
         */
        void undo_all() {
            while (enabled()) {
                undo();
            }
        }

        void set_revision(uint64_t revision) {
            if (_stack.size() != 0)
                BOOST_THROW_EXCEPTION(std::logic_error("cannot set revision while there is an existing undo stack"));
            _revision = revision;
        }

        void remove_object(int64_t id) {
            const value_type *val = find(typename value_type::id_type(id));
            if (!val)
                BOOST_THROW_EXCEPTION(std::out_of_range(boost::lexical_cast<std::string>(id)));
            remove(*val);
        }

        template<typename T>
        T *add_secondary_index() {
            _sindex.emplace_back(new T());
            return static_cast<T *>(_sindex.back().get());
        }

        template<typename T>
        const T &get_secondary_index() const {
            for (const auto &item : _sindex) {
                const T *result = dynamic_cast<const T *>(item.get());
                if (result != nullptr) {
                    return *result;
                }
            }
            BOOST_THROW_EXCEPTION(std::logic_error("invalid index type"));
        }

    private:
        bool enabled() const {
            return _stack.size();
        }

        void on_modify(const value_type &v) {
            if (!enabled()) {
                return;
            }

            auto &head = _stack.back();

            if (head.new_ids.find(v.id) != head.new_ids.end()) {
                return;
            }

            auto itr = head.old_values.find(v.id);
            if (itr != head.old_values.end()) {
                return;
            }

            head.old_values.emplace(std::pair<typename value_type::id_type, const value_type &>(v.id, v));
        }

        void on_remove(const value_type &v) {
            if (!enabled()) {
                return;
            }

            auto &head = _stack.back();
            if (head.new_ids.count(v.id)) {
                head.new_ids.erase(v.id);
                return;
            }

            auto itr = head.old_values.find(v.id);
            if (itr != head.old_values.end()) {
                head.removed_values.emplace(std::move(*itr));
                head.old_values.erase(v.id);
                return;
            }

            if (head.removed_values.count(v.id)) {
                return;
            }

            head.removed_values.emplace(std::pair<typename value_type::id_type, const value_type &>(v.id, v));
        }

        void on_create(const value_type &v) {
            if (!enabled()) {
                return;
            }
            auto &head = _stack.back();

            head.new_ids.insert(v.id);
        }

        boost::interprocess::deque<undo_state_type, allocator<undo_state_type>> _stack;

        /**
         *  Each new session increments the revision, a squash will decrement the revision by combining
         *  the two most recent revisions into one revision.
         *
         *  Commit will discard all revisions prior to the committed revision.
         */

        int64_t _revision = 0;
        typename value_type::id_type _next_id = 0;
        index_type _indices;
        uint32_t _size_of_value_type = 0;
        uint32_t _size_of_this = 0;

        std::vector<std::unique_ptr<secondary_index<MultiIndexType>>> _sindex;
    };

    template<typename MultiIndexType>
    class secondary_index {
    public:

        typedef bip::managed_mapped_file::segment_manager segment_manager_type;
        typedef MultiIndexType index_type;
        typedef typename index_type::value_type value_type;
        typedef bip::allocator<generic_index<MultiIndexType>, segment_manager_type> allocator_type;

        virtual ~secondary_index() {
        };

        virtual void object_inserted(const value_type &obj) {
        };

        virtual void object_removed(const value_type &obj) {
        };

        virtual void about_to_modify(const value_type &before) {
        };

        virtual void object_modified(const value_type &after) {
        };
    };

    class abstract_session {
    public:
        virtual ~abstract_session() {
        };

        virtual void push()             = 0;

        virtual void squash()           = 0;

        virtual void undo()             = 0;

        virtual int64_t revision() const = 0;
    };

    template<typename SessionType>
    class session_impl : public abstract_session {
    public:
        session_impl(SessionType &&s) : _session(std::move(s)) {
        }

        virtual void push() override {
            _session.push();
        }

        virtual void squash() override {
            _session.squash();
        }

        virtual void undo() override {
            _session.undo();
        }

        virtual int64_t revision() const override {
            return _session.revision();
        }

    private:
        SessionType _session;
    };

    class abstract_index {
    public:
        abstract_index(void *i) : _idx_ptr(i) {
        }

        virtual ~abstract_index() {
        }

        virtual void set_revision(uint64_t revision) = 0;

        virtual unique_ptr<abstract_session> start_undo_session(bool enabled) = 0;

        virtual int64_t revision() const = 0;

        virtual void undo() const = 0;

        virtual void squash() const = 0;

        virtual void commit(int64_t revision) const = 0;

        virtual void undo_all() const = 0;

        virtual uint32_t type_id() const = 0;

        virtual void remove_object(int64_t id) = 0;

        void *get() const {
            return _idx_ptr;
        }

    private:
        void *_idx_ptr;
    };

    template<typename BaseIndex>
    class index_impl : public abstract_index {
    public:
        index_impl(BaseIndex &base) : abstract_index(&base), _base(base) {
        }

        virtual unique_ptr<abstract_session> start_undo_session(bool enabled) override {
            return unique_ptr<abstract_session>(new session_impl<typename BaseIndex::session>(_base.start_undo_session(enabled)));
        }

        virtual void set_revision(uint64_t revision) override {
            _base.set_revision(revision);
        }

        virtual int64_t revision() const override {
            return _base.revision();
        }

        virtual void undo() const override {
            _base.undo();
        }

        virtual void squash() const override {
            _base.squash();
        }

        virtual void commit(int64_t revision) const override {
            _base.commit(revision);
        }

        virtual void undo_all() const override {
            _base.undo_all();
        }

        virtual uint32_t type_id() const override {
            return BaseIndex::value_type::type_id;
        }

        virtual void remove_object(int64_t id) override {
            return _base.remove_object(id);
        }

    private:
        BaseIndex &_base;
    };

    template<typename IndexType>
    class index : public index_impl<IndexType> {
    public:
        index(IndexType &i) : index_impl<IndexType>(i) {
        }
    };


    class read_write_mutex_manager {
    public:
        read_write_mutex_manager() {
            _current_lock = 0;
        }

        ~read_write_mutex_manager() {
        }

        void next_lock() {
            _current_lock++;
            new(&_locks[_current_lock %
                        CHAINBASE_NUM_RW_LOCKS]) read_write_mutex();
        }

        read_write_mutex &current_lock() {
            return _locks[_current_lock % CHAINBASE_NUM_RW_LOCKS];
        }

        uint32_t current_lock_num() {
            return _current_lock;
        }

    private:
        std::array<read_write_mutex, CHAINBASE_NUM_RW_LOCKS> _locks;
        std::atomic<uint32_t> _current_lock;
    };


    /**
     *  This class
     */
    class database {
    public:
        enum open_flags {
            read_only = 0,
            read_write = 1
        };

        void open(const bfs::path &dir, uint32_t write = read_only, uint64_t shared_file_size = 0);

        void close();

        void flush();

        void wipe(const bfs::path &dir);

        void set_require_locking(bool enable_require_locking);

#ifdef CHAINBASE_CHECK_LOCKING

        void require_lock_fail(const char *method, const char *lock_type, const char *tname) const;

        void require_read_lock(const char *method, const char *tname) const {
            if (BOOST_UNLIKELY(_enable_require_locking & _read_only &
                               (_read_lock_count <= 0))) {
                require_lock_fail(method, "read", tname);
            }
        }

        void require_write_lock(const char *method, const char *tname) {
            if (BOOST_UNLIKELY(
                        _enable_require_locking & (_write_lock_count <= 0))) {
                require_lock_fail(method, "write", tname);
            }
        }

#endif

        struct session {
        public:
            session(session &&s)
                    : _index_sessions(std::move(s._index_sessions)),
                      _revision(s._revision) {
            }

            session(vector<std::unique_ptr<abstract_session>> &&s)
                    : _index_sessions(std::move(s)) {
                if (_index_sessions.size()) {
                    _revision = _index_sessions[0]->revision();
                }
            }

            ~session() {
                undo();
            }

            void push() {
                for (auto &i : _index_sessions) {
                    i->push();
                }
                _index_sessions.clear();
            }

            void squash() {
                for (auto &i : _index_sessions) {
                    i->squash();
                }
                _index_sessions.clear();
            }

            void undo() {
                for (auto &i : _index_sessions) {
                    i->undo();
                }
                _index_sessions.clear();
            }

            int64_t revision() const {
                return _revision;
            }

        private:
            friend class database;

            session() {
            }

            vector<std::unique_ptr<abstract_session>> _index_sessions;
            int64_t _revision = -1;
        };

        session start_undo_session(bool enabled);

        int64_t revision() const {
            if (_index_list.size() == 0) {
                return -1;
            }
            return _index_list[0]->revision();
        }

        void undo();

        void squash();

        void commit(int64_t revision);

        void undo_all();


        void set_revision(uint64_t revision) {
            CHAINBASE_REQUIRE_WRITE_LOCK("set_revision", uint64_t);
            for (auto i : _index_list) {
                i->set_revision(revision);
            }
        }


        template<typename MultiIndexType>
        generic_index<MultiIndexType> *add_index() {
            const uint16_t type_id = generic_index<MultiIndexType>::value_type::type_id;
            typedef generic_index <MultiIndexType> index_type;
            typedef typename index_type::allocator_type index_alloc;

            std::string type_name = boost::core::demangle(typeid(typename index_type::value_type).name());

            if (!(_index_map.size() <= type_id ||
                  _index_map[type_id] == nullptr)) {
                BOOST_THROW_EXCEPTION(std::logic_error(
                        type_name + "::type_id is already in use"));
            }

            index_type *idx_ptr = nullptr;
            if (!_read_only) {
                idx_ptr = _segment->find_or_construct<index_type>(type_name.c_str())(index_alloc(_segment->get_segment_manager()));
            } else {
                idx_ptr = _segment->find<index_type>(type_name.c_str()).first;
                if (!idx_ptr)
                    BOOST_THROW_EXCEPTION(std::runtime_error(
                            "unable to find index for " + type_name +
                            " in read only database"));
            }

            idx_ptr->validate();

            if (type_id >= _index_map.size()) {
                _index_map.resize(type_id + 1);
            }

            auto new_index = new index <index_type>(*idx_ptr);
            _index_map[type_id].reset(new_index);
            _index_list.push_back(new_index);

            return idx_ptr;
        }

        auto get_segment_manager() -> decltype(((bip::managed_mapped_file *)nullptr)->get_segment_manager()) {
            return _segment->get_segment_manager();
        }

        size_t get_free_memory() const {
            return _segment->get_segment_manager()->get_free_memory();
        }

        template<typename MultiIndexType>
        const generic_index<MultiIndexType> &get_index() const {
            CHAINBASE_REQUIRE_READ_LOCK("get_index", typename MultiIndexType::value_type);
            typedef generic_index <MultiIndexType> index_type;
            typedef index_type *index_type_ptr;
            assert(_index_map.size() > index_type::value_type::type_id);
            assert(_index_map[index_type::value_type::type_id]);
            return *index_type_ptr(_index_map[index_type::value_type::type_id]->get());
        }

        template<typename MultiIndexType, typename ByIndex>
        auto get_index() const -> decltype(((generic_index<MultiIndexType> *)(nullptr))->indicies().template get<ByIndex>()) {
            CHAINBASE_REQUIRE_READ_LOCK("get_index", typename MultiIndexType::value_type);
            typedef generic_index <MultiIndexType> index_type;
            typedef index_type *index_type_ptr;
            assert(_index_map.size() > index_type::value_type::type_id);
            assert(_index_map[index_type::value_type::type_id]);
            return index_type_ptr(_index_map[index_type::value_type::type_id]->get())->indicies().template get<ByIndex>();
        }

        template<typename MultiIndexType>
        generic_index<MultiIndexType> &get_mutable_index() {
            CHAINBASE_REQUIRE_WRITE_LOCK("get_mutable_index", typename MultiIndexType::value_type);
            typedef generic_index <MultiIndexType> index_type;
            typedef index_type *index_type_ptr;
            assert(_index_map.size() > index_type::value_type::type_id);
            assert(_index_map[index_type::value_type::type_id]);
            return *index_type_ptr(_index_map[index_type::value_type::type_id]->get());
        }

        template<typename ObjectType, typename IndexedByType, typename CompatibleKey>
        const ObjectType *find(CompatibleKey &&key) const {
            CHAINBASE_REQUIRE_READ_LOCK("find", ObjectType);
            typedef typename get_index_type<ObjectType>::type index_type;
            const auto &idx = get_index<index_type>().indicies().template get<IndexedByType>();
            auto itr = idx.find(std::forward<CompatibleKey>(key));
            if (itr == idx.end()) {
                return nullptr;
            }
            return &*itr;
        }

        template<typename ObjectType>
        const ObjectType *find(oid<ObjectType> key = oid<ObjectType>()) const {
            CHAINBASE_REQUIRE_READ_LOCK("find", ObjectType);
            typedef typename get_index_type<ObjectType>::type index_type;
            const auto &idx = get_index<index_type>().indices();
            auto itr = idx.find(key);
            if (itr == idx.end()) {
                return nullptr;
            }
            return &*itr;
        }

        template<typename ObjectType, typename IndexedByType, typename CompatibleKey>
        const ObjectType &get(CompatibleKey &&key) const {
            CHAINBASE_REQUIRE_READ_LOCK("get", ObjectType);
            auto obj = find<ObjectType, IndexedByType>(std::forward<CompatibleKey>(key));
            if (!obj)
                BOOST_THROW_EXCEPTION(std::out_of_range("unknown key"));
            return *obj;
        }

        template<typename ObjectType>
        const ObjectType &get(const oid<ObjectType> &key = oid<ObjectType>()) const {
            CHAINBASE_REQUIRE_READ_LOCK("get", ObjectType);
            auto obj = find<ObjectType>(key);
            if (!obj)
                BOOST_THROW_EXCEPTION(std::out_of_range("unknown key"));
            return *obj;
        }

        template<typename ObjectType, typename Modifier>
        void modify(const ObjectType &obj, Modifier &&m) {
            CHAINBASE_REQUIRE_WRITE_LOCK("modify", ObjectType);
            typedef typename get_index_type<ObjectType>::type index_type;
            get_mutable_index<index_type>().modify(obj, m);
        }

        template<typename ObjectType>
        void remove(const ObjectType &obj) {
            CHAINBASE_REQUIRE_WRITE_LOCK("remove", ObjectType);
            typedef typename get_index_type<ObjectType>::type index_type;
            return get_mutable_index<index_type>().remove(obj);
        }

        template<typename ObjectType, typename Constructor>
        const ObjectType &create(Constructor &&con) {
            CHAINBASE_REQUIRE_WRITE_LOCK("create", ObjectType);
            typedef typename get_index_type<ObjectType>::type index_type;
            return get_mutable_index<index_type>().emplace(std::forward<Constructor>(con));
        }

        template<typename Lambda>
        auto with_read_lock(Lambda &&callback, uint64_t wait_micro = 1000000) -> decltype((*(
                Lambda * )

        nullptr)()) {
            read_lock lock(_rw_manager->current_lock(), bip::defer_lock_type());
#ifdef CHAINBASE_CHECK_LOCKING
            BOOST_ATTRIBUTE_UNUSED
            int_incrementer ii(_read_lock_count);
#endif

            if (!wait_micro) {
                lock.lock();
            } else {

                if (!lock.timed_lock(
                        boost::posix_time::microsec_clock::local_time() +
                        boost::posix_time::microseconds(wait_micro)))
                    BOOST_THROW_EXCEPTION(std::runtime_error("unable to acquire lock"));
            }

            return callback();
        }

        template<typename Lambda>
        auto with_write_lock(Lambda &&callback, uint64_t wait_micro = 1000000) -> decltype((*(
                Lambda * )

        nullptr)()) {
            if (_read_only)
                BOOST_THROW_EXCEPTION(std::logic_error("cannot acquire write lock on read-only process"));

            write_lock lock(_rw_manager->current_lock(), boost::defer_lock_t());
#ifdef CHAINBASE_CHECK_LOCKING
            BOOST_ATTRIBUTE_UNUSED
            int_incrementer ii(_write_lock_count);
#endif

            if (!wait_micro) {
                lock.lock();
            } else {
                while (!lock.timed_lock(
                        boost::posix_time::microsec_clock::local_time() +
                        boost::posix_time::microseconds(wait_micro))) {
                    _rw_manager->next_lock();
                    std::cerr << "Lock timeout, moving to lock "
                              << _rw_manager->current_lock_num() << std::endl;
                    lock = write_lock(_rw_manager->current_lock(), boost::defer_lock_t());
                }
            }

            return callback();
        }

    private:
        unique_ptr<bip::managed_mapped_file> _segment;
        unique_ptr<bip::managed_mapped_file> _meta;
        read_write_mutex_manager *_rw_manager = nullptr;
        bool _read_only = false;
        bip::file_lock _flock;

        /**
         * This is a sparse list of known indicies kept to accelerate creation of undo sessions
         */
        vector<abstract_index *> _index_list;

        /**
         * This is a full map (size 2^16) of all possible index designed for constant time lookup
         */
        vector<unique_ptr<abstract_index>> _index_map;

        bfs::path _data_dir;

        int32_t _read_lock_count = 0;
        int32_t _write_lock_count = 0;
        bool _enable_require_locking = false;
    };

    template<typename Object, typename... Args>
    using shared_multi_index_container = boost::multi_index_container<Object, Args..., chainbase::allocator<Object>>;
}  // namepsace chainbase
<|MERGE_RESOLUTION|>--- conflicted
+++ resolved
@@ -126,16 +126,14 @@
      */
 
     template<uint32_t TypeNumber, typename Derived, uint32_t VersionNumber = 1>
-    struct object {
+    class object {
+    public:
         typedef uint16_t type_number_type;
 
         typedef oid<Derived> id_type;
-<<<<<<< HEAD
-        static const uint16_t type_id = TypeNumber;
-=======
+
         static const uint32_t type_id = VersionNumber - 1 ? VersionNumber << 16 + TypeNumber : TypeNumber;
         static const uint32_t version_number = VersionNumber;
->>>>>>> f5b89937
     };
 
     /** this class is ment to be specified to enable lookup of index type by object type using
